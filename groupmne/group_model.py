"""
Multi-subject source modeling.

This module implements the computation of the forward operators with aligned
source locations across subjects. This is done through morphing a reference
head model (fsaverage by default) to the surface of each subject.
"""

from copy import deepcopy

import mne

import numpy as np

from . import utils


def compute_fwd(subject, src_ref, info, trans_fname, bem_fname,
                meg=True, eeg=True, mindist=2, subjects_dir=None,
                n_jobs=1, verbose=None):
    """Morph the source space of fsaverage to a subject.

    Parameters
    ----------
    subject : str
        Name of the reference subject.
    src_ref : instance of SourceSpaces
        Source space of the reference subject. See `get_src_reference.`
    info : str | instance of mne.Info
        Instance of an MNE info file or path to a raw fif file.
    trans_fname : str
        Path to the trans file of the subject.
    bem_fname : str
        Path to the bem solution of the subject.
    meg : bool
        Include MEG channels or not.
    eeg : bool
        Include EEG channels or not.
    mindist : float
        Safety distance from the outer skull. Sources below `mindist` will be
        discarded in the forward operator.
    subjects_dir : str
        Path to the freesurfer `subjects` directory.
    n_jobs : int
        The number jobs to run in parallel.
    verbose : None | bool
        Use verbose mode. If None use MNE default.

    """
    print("Processing subject %s" % subject)

    src = mne.morph_source_spaces(src_ref, subject_to=subject,
                                  verbose=verbose,
                                  subjects_dir=subjects_dir)
    bem = mne.read_bem_solution(bem_fname, verbose=verbose)
    fwd = mne.make_forward_solution(info, trans=trans_fname, src=src,
                                    bem=bem, meg=meg, eeg=eeg,
                                    mindist=mindist, verbose=verbose,
                                    n_jobs=n_jobs)
    return fwd


def prepare_fwds(fwds, src_ref, copy=True, subjects_dir=None):
    """Compute the group alignement of the forward operators.

    Parameters
    ----------
    fwds : list of `mne.Forward`
        The forward operators computed on the morphed source
        space `src_ref`.
    src_ref : instance of SourceSpace instance
        Reference source model.
    copy : bool
        If copy is False the fwds are modified inplace.

    Returns
    -------
    fwds : list of `mne.Forward`
        Prepared forward operators.

    """
    n_sources = [src["nuse"] for src in src_ref]
    vertno_ref = [src["vertno"].tolist() for src in src_ref]
    vertices = [], []
    positions = [], []
    gains = []
    group_info = dict(subjects=[])

    if copy:
        fwds = [deepcopy(fwd) for fwd in fwds]

    # compute gain matrices
    for fwd in fwds:
        fwd = mne.convert_forward_solution(fwd, surf_ori=True,
                                           force_fixed=True,
                                           use_cps=True,
                                           verbose=False)
        src = fwd["src"]
        subject = src[0]["subject_his_id"]
        group_info["subjects"].append(subject)

        # find mapping between src_ref and new src space of fwd
        # src may have less sources than src_ref if they are
        # outside the inner skull
        mapping = utils.get_morph_src_mapping(src_ref, src,
                                              subjects_dir=subjects_dir)

        # create a gain with the full src_ref resolution
        gain = np.ones((fwd["nchan"], sum(n_sources)))
        for i in range(2):
<<<<<<< HEAD
            # pos contains the reference sources of src_ref
            pos = np.array(list(mapping[0][i].keys()))
=======
            # pos contains the reference alignment sources of src_ref
            # if no source is elliminated, it is given by np.arange(n_sources)
            vertno_ref_kept_ = list(mapping[0][i].keys())
            pos = [vertno_ref[i].index(v) for v in vertno_ref_kept_]
>>>>>>> deea93b5
            positions[i].append(pos)
            vertno = - np.ones(n_sources[i]).astype(int)
            # re-order columns of the gain matrices
            # vertno_tmp contains the new vertices in the right order
            vertno_tmp = np.array(list(mapping[0][i].values()))
            # find the appropriate permutation to reorder columns
            permutation = np.argsort(np.argsort(vertno_tmp))

            # these indices allow to switch between left and right hemispheres
            col_0 = i * n_sources[0]
            col_1 = i * fwd["src"][0]["nuse"]
            full_gain = fwd["sol"]["data"]

            # filter the gain on kept sources
            gain[:, col_0 + pos] = full_gain[:, col_1 + permutation]

            # add the kept vertices to the list
            vertno[pos] = vertno_tmp
            vertices[i].append(vertno)
        gains.append(gain)

    # Now we can compute the intersection of all common vertices
    common_order_lh = np.array(list(
        set(positions[0][0]).intersection(*positions[0])))
    common_order_rh = np.array(list(
        set(positions[1][0]).intersection(*positions[1])))

    common_order = [common_order_lh, common_order_rh]
    vertno_ref = [np.array(vertno_ref)[0][common_order_lh],
                  np.array(vertno_ref)[1][common_order_rh]]

    # Compute the final filtered gains
    gain_filter = np.r_[common_order_lh, common_order_rh + n_sources[0]]

    for i in range(len(fwds)):
        gains[i] = gains[i][:, gain_filter]
        for j, common in enumerate(common_order):
            vertices[j][i] = vertices[j][i][common.astype(int)]

    group_info["vertno_lh"] = vertices[0]
    group_info["vertno_rh"] = vertices[1]
    group_info["vertno_ref"] = vertno_ref
    group_info["common_order"] = common_order
    group_info["n_sources"] = [len(common_order_lh), len(common_order_rh)]

    for fwd, gain in zip(fwds, gains):
        fwd["sol_group"] = dict(data=gain, group_info=group_info,
                                src_ref=src_ref, n_subjects=len(fwds))
    return fwds<|MERGE_RESOLUTION|>--- conflicted
+++ resolved
@@ -108,15 +108,11 @@
         # create a gain with the full src_ref resolution
         gain = np.ones((fwd["nchan"], sum(n_sources)))
         for i in range(2):
-<<<<<<< HEAD
-            # pos contains the reference sources of src_ref
-            pos = np.array(list(mapping[0][i].keys()))
-=======
             # pos contains the reference alignment sources of src_ref
             # if no source is elliminated, it is given by np.arange(n_sources)
             vertno_ref_kept_ = list(mapping[0][i].keys())
             pos = [vertno_ref[i].index(v) for v in vertno_ref_kept_]
->>>>>>> deea93b5
+            pos = np.array(pos)
             positions[i].append(pos)
             vertno = - np.ones(n_sources[i]).astype(int)
             # re-order columns of the gain matrices
