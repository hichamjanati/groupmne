import os.path as op
import os

import numpy as np

import mne
from mne.datasets import testing

from groupmne import prepare_fwds

import pytest


data_path = testing.data_path()
subjects_dir = op.join(data_path, 'subjects')

bem_fname = op.join(data_path, 'subjects', 'sample', 'bem',
                    'sample-1280-1280-1280-bem-sol.fif')
trans_fname = op.join(data_path, 'MEG', 'sample',
                      'sample_audvis_trunc-trans.fif')
src_fname = op.join(data_path, "subjects", "fsaverage", "bem",
                    "fsaverage-ico-3-src.fif")
raw_fname = op.join(data_path, 'MEG', 'sample',
                    'sample_audvis_trunc_raw.fif')
ave_fname = op.join(data_path, 'MEG', 'sample',
                    'sample_audvis_trunc-ave.fif')
cov_fname = op.join(data_path, 'MEG', 'sample',
                    'sample_audvis_trunc-cov.fif')
rng = np.random.RandomState(0)
resolution = 3
spacing = "ico%d" % resolution
os.environ['SUBJECTS_DIR'] = subjects_dir


@testing.requires_testing_data
<<<<<<< HEAD
def test_different_gains(src_fwds):
    src_ref, fwds = src_fwds
    src_ref_disk = mne.read_source_spaces(src_fname)
    for src in [src_ref, src_ref_disk]:
        fwds = prepare_fwds(fwds, src)
=======
def test_different_gains(fsaverage_ref_data, sample_ref_data):
    srcs1, fwds1 = fsaverage_ref_data
    srcs2, fwds2 = sample_ref_data
    for srcs, fwds, idx in zip([srcs1, srcs2], [fwds1, fwds2], [1, 0]):
        fwds = prepare_fwds(fwds, srcs[idx])
>>>>>>> deea93b5
        gains = np.stack([fwd["sol_group"]["data"] for fwd in fwds])
        group_info = fwds[0]["sol_group"]["group_info"]
        n_ch = fwds[0]["nchan"]
        n_s = sum(group_info["n_sources"])
        assert gains.shape == (2, n_ch, n_s)
        with pytest.raises(AssertionError):
            gains /= abs(gains).max()
            np.testing.assert_allclose(gains[0], gains[1])


@testing.requires_testing_data
<<<<<<< HEAD
def test_filtering_fsaverage(src_fwds):
    src_ref, (fwd0, fwd1) = src_fwds
    fwds = [fwd1, fwd1]

    src_ref_disk = mne.read_source_spaces(src_fname)
    for src in [src_ref, src_ref_disk]:
        fwds_prep = prepare_fwds(fwds, src)
        gains = np.stack([fwd["sol_group"]["data"] for fwd in fwds_prep])

        for fwd, gain in zip(fwds, gains):
            fwd = mne.convert_forward_solution(fwd, surf_ori=True,
                                               force_fixed=True,
                                               use_cps=True)
            fwd_gain = fwd["sol"]["data"]
            np.testing.assert_allclose(gain, fwd_gain)


@testing.requires_testing_data
def test_disk_src(src_fwds):
    src_ref, (fwd0, fwd1) = src_fwds
    fwds = [fwd1, fwd1]
    src_ref_disk = mne.read_source_spaces(src_fname)

    fwds_prep = prepare_fwds(fwds, src_ref)
    gains = np.stack([fwd["sol_group"]["data"] for fwd in fwds_prep])

    fwds_prep_disk = prepare_fwds(fwds, src_ref_disk)
    gains_disk = np.stack([fwd["sol_group"]["data"] for fwd in fwds_prep_disk])
    np.testing.assert_allclose(gains_disk, gains)
=======
def test_filtering_same_subject(fsaverage_ref_data, sample_ref_data):
    srcs1, fwds1 = fsaverage_ref_data
    srcs2, fwds2 = sample_ref_data
    for srcs, fwds, idx in zip([srcs1, srcs2], [fwds1, fwds2], [1, 0]):
        fwds_ = [fwds[idx], fwds[idx]]
        fwds_prep = prepare_fwds(fwds_, srcs[idx])
        gains = np.stack([fwd_["sol_group"]["data"] for fwd_ in fwds_prep])

        for fwd_, gain in zip(fwds_, gains):
            fwd_ = mne.convert_forward_solution(fwd_, surf_ori=True,
                                                force_fixed=True,
                                                use_cps=True)
            fwd_gain = fwd_["sol"]["data"]
            np.testing.assert_allclose(gain, fwd_gain)
>>>>>>> deea93b5
<|MERGE_RESOLUTION|>--- conflicted
+++ resolved
@@ -33,19 +33,11 @@
 
 
 @testing.requires_testing_data
-<<<<<<< HEAD
-def test_different_gains(src_fwds):
-    src_ref, fwds = src_fwds
-    src_ref_disk = mne.read_source_spaces(src_fname)
-    for src in [src_ref, src_ref_disk]:
-        fwds = prepare_fwds(fwds, src)
-=======
 def test_different_gains(fsaverage_ref_data, sample_ref_data):
     srcs1, fwds1 = fsaverage_ref_data
     srcs2, fwds2 = sample_ref_data
     for srcs, fwds, idx in zip([srcs1, srcs2], [fwds1, fwds2], [1, 0]):
         fwds = prepare_fwds(fwds, srcs[idx])
->>>>>>> deea93b5
         gains = np.stack([fwd["sol_group"]["data"] for fwd in fwds])
         group_info = fwds[0]["sol_group"]["group_info"]
         n_ch = fwds[0]["nchan"]
@@ -57,37 +49,6 @@
 
 
 @testing.requires_testing_data
-<<<<<<< HEAD
-def test_filtering_fsaverage(src_fwds):
-    src_ref, (fwd0, fwd1) = src_fwds
-    fwds = [fwd1, fwd1]
-
-    src_ref_disk = mne.read_source_spaces(src_fname)
-    for src in [src_ref, src_ref_disk]:
-        fwds_prep = prepare_fwds(fwds, src)
-        gains = np.stack([fwd["sol_group"]["data"] for fwd in fwds_prep])
-
-        for fwd, gain in zip(fwds, gains):
-            fwd = mne.convert_forward_solution(fwd, surf_ori=True,
-                                               force_fixed=True,
-                                               use_cps=True)
-            fwd_gain = fwd["sol"]["data"]
-            np.testing.assert_allclose(gain, fwd_gain)
-
-
-@testing.requires_testing_data
-def test_disk_src(src_fwds):
-    src_ref, (fwd0, fwd1) = src_fwds
-    fwds = [fwd1, fwd1]
-    src_ref_disk = mne.read_source_spaces(src_fname)
-
-    fwds_prep = prepare_fwds(fwds, src_ref)
-    gains = np.stack([fwd["sol_group"]["data"] for fwd in fwds_prep])
-
-    fwds_prep_disk = prepare_fwds(fwds, src_ref_disk)
-    gains_disk = np.stack([fwd["sol_group"]["data"] for fwd in fwds_prep_disk])
-    np.testing.assert_allclose(gains_disk, gains)
-=======
 def test_filtering_same_subject(fsaverage_ref_data, sample_ref_data):
     srcs1, fwds1 = fsaverage_ref_data
     srcs2, fwds2 = sample_ref_data
@@ -102,4 +63,16 @@
                                                 use_cps=True)
             fwd_gain = fwd_["sol"]["data"]
             np.testing.assert_allclose(gain, fwd_gain)
->>>>>>> deea93b5
+
+
+@testing.requires_testing_data
+def test_disk_src(fsaverage_ref_data):
+    srcs, fwds = fsaverage_ref_data
+    src_ref_disk = mne.read_source_spaces(src_fname)
+
+    fwds_prep = prepare_fwds(fwds, srcs[1])
+    gains = np.stack([fwd["sol_group"]["data"] for fwd in fwds_prep])
+
+    fwds_prep_disk = prepare_fwds(fwds, src_ref_disk)
+    gains_disk = np.stack([fwd["sol_group"]["data"] for fwd in fwds_prep_disk])
+    np.testing.assert_allclose(gains_disk, gains)